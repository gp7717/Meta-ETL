--- conflicted
+++ resolved
@@ -677,60 +677,6 @@
     finally:
         cursor.close()
 
-def get_existing_adset_updated_times(conn, adset_ids):
-    # Returns {adset_id: updated_time} for adsets in DB for today
-    cursor = conn.cursor()
-    today = datetime.now(IST).date()
-    cursor.execute("""
-        SELECT id, updated_time
-        FROM adsets
-        WHERE id = ANY(%s) AND DATE(updated_time) = %s
-    """, (list(adset_ids), today))
-    result = {row[0]: row[1] for row in cursor.fetchall()}
-    cursor.close()
-    return result
-
-def filter_new_or_changed_adsets(fetched_adsets, existing_updated_times):
-    today = datetime.now(IST).date()
-    filtered = []
-    for adset in fetched_adsets:
-        updated_time = adset[15]
-        if updated_time:
-            try:
-                updated_date = datetime.fromisoformat(updated_time.replace('Z', '+00:00')).astimezone(IST).date()
-            except Exception:
-                continue
-            if updated_date == today:
-                adset_id = adset[0]
-                db_time = existing_updated_times.get(adset_id)
-<<<<<<< HEAD
-                # Ensure both are offset-aware datetimes for comparison
-                try:
-                    updated_time_dt = datetime.fromisoformat(updated_time.replace('Z', '+00:00')).astimezone(IST)
-                except Exception:
-                    continue
-                if db_time is None:
-                    filtered.append(adset)
-                else:
-                    if isinstance(db_time, str):
-                        try:
-                            db_time_dt = datetime.fromisoformat(db_time.replace('Z', '+00:00')).astimezone(IST)
-                        except Exception:
-                            continue
-                    else:
-                        # If db_time is naive, localize it to IST
-                        if db_time.tzinfo is None:
-                            db_time_dt = db_time.replace(tzinfo=IST)
-                        else:
-                            db_time_dt = db_time.astimezone(IST)
-                    if updated_time_dt > db_time_dt:
-                        filtered.append(adset)
-=======
-                if db_time is None or (updated_time and updated_time > db_time):
-                    filtered.append(adset)
->>>>>>> 800ee719
-    return filtered
-
 def fetch_adsets_batch():
     url = f"https://graph.facebook.com/v22.0/act_{ACCOUNT_ID}/adsets"
     params = {
@@ -974,7 +920,6 @@
             response = api_request_with_backoff(requests.get, f"{BASE_URL}/act_{ACCOUNT_ID}/insights", params=params)
             if response is None:
                 raise Exception("All retries failed")
-<<<<<<< HEAD
             try:
                 data = response.json().get("data", [])
             except Exception:
@@ -1009,42 +954,6 @@
             try:
                 data = response.json().get("data", [])
             except Exception:
-=======
-            try:
-                data = response.json().get("data", [])
-            except Exception:
-                logger.warning("Failed to parse ad insights response JSON.")
-                continue
-            logger.info(f"Fetched {len(data)} ad insights in batch")
-            all_insights.extend(data)
-            time.sleep(RATE_LIMIT_INTERVAL)
-        except Exception as e:
-            logger.error(f"Batch failed for ad_ids {chunk}: {e}")
-            failed_batches.append(chunk)
-            continue
-    # Optionally, retry failed batches once more at the end
-    for chunk in failed_batches:
-        params = {
-            'access_token': ACCESS_TOKEN,
-            'level': 'ad',
-            'time_range': json.dumps({
-                'since': utc_since,
-                'until': utc_until
-            }),
-            'time_increment': 1,
-            'filtering': json.dumps([{'field': 'ad.id', 'operator': 'IN', 'value': chunk}]),
-            'fields': 'ad_id,adset_id,campaign_id,account_id,date_start,date_stop,clicks,impressions,spend,reach,actions,action_values,outbound_clicks,ctr,cpp,video_p25_watched_actions,video_thruplay_watched_actions'
-        }
-        try:
-            logger.info(f"Retrying failed batch for ad_ids {chunk}")
-            response = api_request_with_backoff(requests.get, f"{BASE_URL}/act_{ACCOUNT_ID}/insights", params=params)
-            if response is None:
-                logger.error(f"Final retry failed for ad_ids {chunk}")
-                continue
-            try:
-                data = response.json().get("data", [])
-            except Exception:
->>>>>>> 800ee719
                 logger.warning("Failed to parse ad insights response JSON on retry.")
                 continue
             logger.info(f"Fetched {len(data)} ad insights in retry batch")
